import itertools
import logging
import networkx as nx
import time
import warnings
import pdb

from postman_problems.graph import read_edgelist, create_networkx_graph_from_edgelist, read_graphml, create_required_graph, \
    assert_graph_is_connected, get_odd_nodes, get_shortest_paths_distances, create_complete_graph, dedupe_matching, \
    add_augmenting_path_to_graph, create_eulerian_circuit, filter_by_haversine_distance, great_circle_vec, is_connected, make_connected

logger_rpp = logging.getLogger('{0}.{1}'.format(__name__, 'rpp'))
logger_cpp = logging.getLogger('{0}.{1}'.format(__name__, 'cpp'))


def rpp(edgelist_filename=None, start_node=None, edge_weight='distance', verbose=False, graphml=False, max_distance=None, max_degree_connect=None, g_full=None):
    """
    Solving the RPP from beginning (load network data) to end (finding optimal route).  This optimization makes a
     relatively strong assumption: the starting graph must stay a connected graph when optional edges are removed.
    If this is not so, an assertion is raised.  This class of RPP generalizes to the CPP strategy.

    Args:
        edgelist_filename (str): filename of edgelist.  See cpp.py for more details
        start_node (str or can be cast to str): name of starting node.  See cpp.py for more details
        edge_weight (str): name edge attribute that indicates distance to minimize in CPP
        verbose (boolean): log info messages?
        graphml (boolean): is edgelist filename a in graphml format?
        max_distance (double): NOT IMPLEMENTED
        max_degree_connect (int): min degree of a node in the full graph -- nodes with smaller degree are connected with all-to-all optional edges. Use -1 for all-to-all graph.
        g_full (networkx multigraph): pre-loaded networkx MultiGraph. Either g_full or edgelist_filename must be specified. If both are given, filename will be used.

    Returns:
        tuple(list[tuple(str, str, dict)], networkx.MultiGraph]:
        Each tuple is a direction (from one node to another) from the CPP solution route.
          The first element is the starting ("from") node.
          The second element is the end ("to") node.
          The third element is the dict of edge attributes for that edge.
        The original graph is returned as well.  This is needed for visualization
    """

    logger_rpp.disabled = not verbose
    logger_rpp.info('initialize full graph')

    reset_ids = False

    if edgelist_filename is not None:
        # edgelist filename is given - load graph from file

        if graphml:
            # read in the graph
            g_full = read_graphml(edgelist_filename, edge_weight, max_degree_connect)

            # make sure edge id exists and is unique
            shared_keys = set.intersection(*[set(z.keys()) for x,y,z in list(g_full.edges(data=True))])
            if 'id' not in shared_keys:
                reset_ids = True
            else:
                # id is already specified - ensure that it is unique
                if len({edg[3]['id'] for edg in g_full.edges(keys=True, data=True)}) != g_full.number_of_edges():
                    warnings.warn("Edgelist contains field named 'id' but the values provided are not unique."
                                  "Replacing id field with uniquely defined values.")
                    #raise ValueError("If id is specified on edges of g_full it must be unique!")
                    reset_ids = True

        else:
            # regular csv file format...
            el = read_edgelist(edgelist_filename, keep_optional=True)
            g_full = create_networkx_graph_from_edgelist(el)
    elif g_full is None:
        # none of edgelist filename or g_full is given - no graph specified
        raise TypeError("One of edgelist_filename or g_full must be given!")
    else:
        # use g_full - must ensure that format matches the expected format
        g_full = nx.MultiGraph(g_full)
        # check for all needed fields - if id is not set it will be set manually
        shared_keys = set.intersection(*[set(z.keys()) for x,y,z in list(g_full.edges(data=True))])
        if not all([x in shared_keys for x in {'required',edge_weight}]):
            raise ValueError("g_full must include values for 'required' and '{}' for every edge".format(edge_weight))
        if 'id' not in shared_keys:
            # not every edge has a defined edge id - create a new one.
            reset_ids = True
        else:
            # id is already specified - ensure that it is unique
            warnings.warn("Edgelist contains field named 'id' but the values provided are not unique."
                          "Replacing id field with uniquely defined values.")
            reset_ids = True

    # if needed, create new id
    if reset_ids:
        for ii, edg in enumerate(g_full.edges(keys=True)):
            g_full.edges[edg]['id'] = str(ii)

    # if start node is given, make sure it's a string!
    if start_node is not None:
        start_node = str(start_node)

    # if required graph is not connected, use additional edges from g_full to make it connected
    logger_rpp.info('create required graph')
    g_req = create_required_graph(g_full)
    if not is_connected(g_req):
        make_connected(g_req, g_full, edge_weight) # THIS STEP COULD BE SLOW

    logger_rpp.info('getting odd node pairs')
    odd_nodes = get_odd_nodes(g_req)
    odd_node_pairs = list(itertools.combinations(odd_nodes, 2))

    start = time.time()
    logger_rpp.info('get shortest paths between odd nodes')
    odd_node_pairs_shortest_paths = get_shortest_paths_distances(g_full, odd_node_pairs, edge_weight)

    logger_rpp.info('Find min weight matching using blossom algorithm')
    g_odd_complete = create_complete_graph(odd_node_pairs_shortest_paths, flip_weights=True)
    odd_matching = dedupe_matching(nx.algorithms.max_weight_matching(g_odd_complete, True))

    logger_rpp.info('add the min weight matching edges to g')
    g_aug = add_augmenting_path_to_graph(g_req, odd_matching)

    logger_rpp.info('get eulerian circuit route')
    circuit = list(create_eulerian_circuit(g_aug, g_full, start_node, edge_weight=edge_weight))
    end = time.time()
<<<<<<< HEAD
    print('matching and augment time:', end - start)
=======
    print('rpp: matching and augment time:', end - start)
>>>>>>> 38d00095

    # Remove already visited nodes starting from the back (since we dont care about the "full circuit")
    new_ending_idx = len(circuit) - 1;
    for idx in range(0, len(circuit), 1):
        end_offset_idx = len(circuit) - 1 - idx
        if circuit[idx][0] == circuit[end_offset_idx][0] or circuit[idx][0] == circuit[end_offset_idx][1] or circuit[idx][1] == circuit[end_offset_idx][0] or circuit[idx][1] == circuit[end_offset_idx][1]:
            new_ending_idx = end_offset_idx
        else:
            break
<<<<<<< HEAD
    
=======

>>>>>>> 38d00095
    circuit = circuit[idx+1:]
    print('Removed', idx, 'edges from the circuit start')

    return circuit, g_full


def cpp(edgelist_filename, start_node=None, edge_weight='distance', verbose=False, graphml=False, max_distance=None, max_degree_connect=0, g=None):
    """
    Solving the CPP from beginning (load network data) to end (finding optimal route).
    Can be run from command line with arguments from cpp.py, or from an interactive Python session (ex jupyter notebook)

    Args:
        edgelist_filename (str): filename of edgelist.  See cpp.py for more details
        start_node (str): name of starting node.  See cpp.py for more details
        edge_weight (str): name edge attribute that indicates distance to minimize in CPP
        verbose (boolean): log info messages?
        graphml (boolean): is edgelist filename a in graphml format?
        max_distance (double): NOT IMPLEMENTED
        max_degree_connect (int): NOT IMPLEMENTED
        g (networkx multigraph): pre-loaded networkx MultiGraph. Either g or edgelist_filename must be specified. If both are given, filename will be used.

    Returns:
        tuple(list[tuple(str, str, dict)], networkx.MultiGraph]:
        Each tuple is a direction (from one node to another) from the CPP solution route.
          The first element is the starting ("from") node.
          The second element is the end ("to") node.
          The third element is the dict of edge attributes for that edge.
        The original graph is returned as well.  This is needed for visualization
    """
    logger_cpp.disabled = not verbose

    logger_rpp.info('initialize graph')
    if edgelist_filename is not None:
        # edgelist filename is given - load graph from file
        if graphml:
            g = nx.read_graphml(edgelist_filename)
            g = nx.MultiGraph(g) # convert Graph to MultiGraph (adds "keys")
            # make sure edge weight is numeric
            for edg in g.edges(keys=True):
                g.edges[edg][edge_weight] = float(g.edges[edg][edge_weight])
        else:
            el = read_edgelist(edgelist_filename, keep_optional=False)
            g = create_networkx_graph_from_edgelist(el)
    elif g is None:
        # none of edgelist filename or g is given - no graph specified
        raise TypeError("One of edgelist_filename or g must be given!")
    else:
        # use g - must ensure that format matches the expected format
        g = nx.MultiGraph(g)
        # check for all needed fields - if id is not set it will be set manually
        shared_keys = set.intersection(*[set(z.keys()) for x,y,z in list(g.edges(data=True))])
        if edge_weight not in shared_keys:
            raise ValueError("g must include value for '{}' for every edge".format(edge_weight))
        if id not in shared_keys:
            # create new id
            for ii, edg in enumerate(g.edges(keys=True)):
                g.edges[edg]['id'] = ii
        else:
            # id is already specified - ensure that it is unique
            if len({edg[3]['id'] for edg in g.edges(keys=True, data=True)}) != g.number_of_edges():
                raise ValueError("If id is specified on edges of g it must be unique!")


    # if start node is given, make sure it's a string!
    if start_node is not None:
        start_node = str(start_node)

    logger_cpp.info('get augmenting path for odd nodes')
    odd_nodes = get_odd_nodes(g)
    odd_node_pairs = list(itertools.combinations(odd_nodes, 2))

    # 'x' and 'y' is not in the generated graphml file, so this filtering is not supported until x and y is added
    # odd_node_pairs = filter_by_haversine_distance(g, odd_node_pairs, max_distance=max_distance)

    start = time.time()
    odd_node_pairs_shortest_paths = get_shortest_paths_distances(g, odd_node_pairs, edge_weight)
    g_odd_complete = create_complete_graph(odd_node_pairs_shortest_paths, flip_weights=True)

    logger_cpp.info('Find min weight matching using blossom algorithm')
    odd_matching = dedupe_matching(nx.algorithms.max_weight_matching(g_odd_complete, True))

    logger_cpp.info('add the min weight matching edges to g')
    g_aug = add_augmenting_path_to_graph(g, odd_matching)

    print(len(get_odd_nodes(g)), ' odd nodes, now', len(get_odd_nodes(g_aug)), nx.is_connected(g_aug))
    logger_cpp.info('get eulerian circuit route')
    circuit = list(create_eulerian_circuit(g_aug, g, start_node))
    end = time.time()
    print('matching and augment time:', end - start)

    # Remove already visited nodes starting from the back (since we dont care about the "full circuit")
    new_ending_idx = len(circuit) - 1
    for idx in range(0, len(circuit), 1):
        end_offset_idx = len(circuit) - 1 - idx
        if circuit[idx][0] == circuit[end_offset_idx][0] or circuit[idx][0] == circuit[end_offset_idx][1] or circuit[idx][1] == circuit[end_offset_idx][0] or circuit[idx][1] == circuit[end_offset_idx][1]:
            new_ending_idx = end_offset_idx
        else:
            break

    circuit = circuit[idx+1:]
    print('Removed', idx, 'edges from the circuit start')

    return circuit, g<|MERGE_RESOLUTION|>--- conflicted
+++ resolved
@@ -118,11 +118,7 @@
     logger_rpp.info('get eulerian circuit route')
     circuit = list(create_eulerian_circuit(g_aug, g_full, start_node, edge_weight=edge_weight))
     end = time.time()
-<<<<<<< HEAD
     print('matching and augment time:', end - start)
-=======
-    print('rpp: matching and augment time:', end - start)
->>>>>>> 38d00095
 
     # Remove already visited nodes starting from the back (since we dont care about the "full circuit")
     new_ending_idx = len(circuit) - 1;
@@ -132,11 +128,7 @@
             new_ending_idx = end_offset_idx
         else:
             break
-<<<<<<< HEAD
-    
-=======
-
->>>>>>> 38d00095
+
     circuit = circuit[idx+1:]
     print('Removed', idx, 'edges from the circuit start')
 
